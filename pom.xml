--- conflicted
+++ resolved
@@ -356,11 +356,7 @@
                     <properties>
                         <property>
                             <name>listener</name>
-<<<<<<< HEAD
-                            <value>org.redisson.TestNameToConsoleRunListener</value>
-=======
                             <value>org.redisson.RedissonTestRunListener</value>
->>>>>>> 80b11e6e
                         </property>
                     </properties>
                 </configuration>
